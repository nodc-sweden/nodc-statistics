--- conflicted
+++ resolved
@@ -42,13 +42,6 @@
 skip-magic-trailing-comma = false
 line-ending = "auto"
 
-<<<<<<< HEAD
-[dependency-groups]
-dev = [
-    "pre-commit>=4.3.0",
-    "pytest>=8.4.1",
-    "ruff>=0.12.9",
-=======
 [tool.ruff.lint]
 select = [
     "A",  # flake8-builtins
@@ -57,5 +50,4 @@
     "W",  # pycodestyle: warning
     "I001",  # isort: unsorted-imports
     "RUF"  # Ruff-specific rules
->>>>>>> 87851a3a
 ]